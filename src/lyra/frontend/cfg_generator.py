--- conflicted
+++ resolved
@@ -426,11 +426,7 @@
         # don't provide result type (should be set before by a type annotation for variables/will be set later for calls)
         iteration = self.visit(node.iter, types)
 
-<<<<<<< HEAD
-        # set types: iter_type = type of object being iterated over,
-=======
         # set types: iteration._typ = type of object being iterated over,
->>>>>>> b95bf640
         #           target_type = type of iteration variable (i.e. element type of iter_type)
         if isinstance(iteration, VariableAccess):
             if isinstance(iteration.variable.typ, ListLyraType):  # iteration over list items
