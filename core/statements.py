--- conflicted
+++ resolved
@@ -1,8 +1,4 @@
-<<<<<<< HEAD
-from abc import abstractmethod, ABCMeta
-=======
 from abc import ABCMeta, abstractmethod
->>>>>>> 2b27d0be
 from core.expressions import Literal, VariableIdentifier
 from typing import List, Sequence
 
@@ -45,16 +41,13 @@
         return "[line:{0.line}, column:{0.column}]".format(self)
 
 
+"""
+Statements.
+https://docs.python.org/3.4/reference/simple_stmts.html
+"""
+
+
 class Statement(metaclass=ABCMeta):
-    """
-    Statements.
-    https://docs.python.org/3.4/reference/simple_stmts.html
-    """
-
-<<<<<<< HEAD
-=======
-class Statement(metaclass=ABCMeta):
->>>>>>> 2b27d0be
     def __init__(self, pp: ProgramPoint):
         """Statement representation.
         
