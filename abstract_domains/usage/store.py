from copy import deepcopy
from numbers import Number
from typing import List, Set, Sequence
from abstract_domains.state import State
from abstract_domains.usage.used import UsedLattice, Used
from abstract_domains.store import Store
from abstract_domains.usage.used_liststart import UsedListStartLattice
from core.expressions import Expression, VariableIdentifier, ListDisplay, Literal, Index
from math import inf

from core.expressions_tools import walk


class UsedStore(Store, State):
    def __init__(self, variables: List[VariableIdentifier]):
        super().__init__(variables, {int: UsedLattice, list: UsedListStartLattice})

<<<<<<< HEAD
=======
    def __repr__(self):
        variables = ", ".join("{} -> {}".format(variable, value) for variable, value in self.store.items())
        return variables

>>>>>>> a35add0c
    def descend(self) -> 'UsedStore':
        for var in self.store.values():
            var.descend()
        return self

    def combine(self, other: 'UsedStore') -> 'UsedStore':
        for var, used in self.store.items():
            used.combine(other.store[var])
        return self

    def _derive_list_display_usage_from_used_liststart(self, liststart, list_display):
        for index, e in enumerate(list_display.items):
            if liststart.used_at(index) in [Used.U, Used.S]:
                for identifier in e.ids():
                    self.store[identifier].used = Used.U

    def _use(self, left: VariableIdentifier, right: Expression):
        if issubclass(left.typ, Number):
            if self.store[left].used in [Used.U, Used.S]:
                for e in walk(right):
                    if isinstance(e, VariableIdentifier):
                        self.store[e].used = Used.U
                    elif isinstance(e, Index):
                        if isinstance(e.index, Literal):
                            self.store[e.target].set_used_at(e.index.val)
                        else:
                            raise NotImplementedError()
        elif issubclass(left.typ, Sequence):
            if isinstance(right, VariableIdentifier):
                self.store[right].replace(deepcopy(self.store[left]))
                self.store[right].change_S_to_U()
            elif isinstance(right, ListDisplay):
                self._derive_list_display_usage_from_used_liststart(self.store[left], right)
        else:
            raise NotImplementedError(f"Method _use not implemented for {self.store[left].typ}!")
        return self

    def _kill(self, left: VariableIdentifier, right: Expression):
        if issubclass(left.typ, Number):
            if self.store[left].used in [Used.U, Used.S]:
                if left in [v for v, u in self.store.items() if v in right.ids()]:
                    self.store[left].used = Used.U  # x is still used since it is used in assigned expression
                else:
                    self.store[left].used = Used.O  # x is overwritten
        elif issubclass(left.typ, Sequence):
            # TODO this whole if is no longer correct when lists of lists are allowed, e.g. l = [a,2,l]
            if isinstance(right, VariableIdentifier):
                if right != left:  # if no self-assignemnt
                    self.store[left].change_SU_to_O()
            elif isinstance(right, ListDisplay):
                self.store[left].change_SU_to_O()
        else:
            raise NotImplementedError(f"Method _kill not implemented for {self.store[left].typ}!")
        return self

    def _access_variable(self, variable: VariableIdentifier) -> Set[Expression]:
        return {variable}

    def _assign_variable(self, left: Expression, right: Expression) -> 'UsedStore':
        raise NotImplementedError("Variable assignment is not implemented!")

    def _assume(self, condition: Expression) -> 'UsedStore':
        used_vars = len(
            set([lat.used for lat in self.store.values() if isinstance(lat, UsedLattice)]).intersection(
                [Used.U, Used.O])
        ) > 0
        used_lists = any(
            [lat.suo[Used.U] > 0 or lat.suo[Used.O] > 0 for lat in self.store.values() if
             isinstance(lat, UsedListStartLattice)]
        )
        store_has_effect = used_vars or used_lists

        for e in walk(condition):
            if isinstance(e, VariableIdentifier):
                # update to U if exists a variable y in state that is either U or O (note that S is not enough)
                # or is set intersection, if checks if resulting list is empty
                if store_has_effect:
                    self.store[e].used = Used.U
            elif isinstance(e, Index):
                if isinstance(e.index, Literal):
                    if store_has_effect:
                        self.store[e.target].set_used_at(e.index.val)
                else:
                    raise NotImplementedError()

        return self

    def _evaluate_literal(self, literal: Expression) -> Set[Expression]:
        return {literal}

    def enter_loop(self):
        raise NotImplementedError("UsedStore does not support enter_loop")

    def exit_loop(self):
        raise NotImplementedError("UsedStore does not support exit_loop")

    def enter_if(self):
        raise NotImplementedError("UsedStore does not support enter_if")

    def exit_if(self):
        raise NotImplementedError("UsedStore does not support exit_if")

    def _output(self, output: Expression) -> 'UsedStore':
        for variable in output.ids():
            if issubclass(variable.typ, Number):
                self.store[variable].used = Used.U
            elif issubclass(variable.typ, Sequence):
                self.store[variable].suo[Used.U] = inf
                self.store[variable].closure()
            else:
                raise NotImplementedError(f"Type {variable.typ} not yet supported!")
        return self  # nothing to be done

    def _substitute_variable(self, left: Expression, right: Expression) -> 'UsedStore':
        if isinstance(left, VariableIdentifier):
            self._use(left, right)._kill(left, right)
        else:
            raise NotImplementedError("Variable substitution for {} is not implemented!".format(left))
        return self<|MERGE_RESOLUTION|>--- conflicted
+++ resolved
@@ -15,13 +15,6 @@
     def __init__(self, variables: List[VariableIdentifier]):
         super().__init__(variables, {int: UsedLattice, list: UsedListStartLattice})
 
-<<<<<<< HEAD
-=======
-    def __repr__(self):
-        variables = ", ".join("{} -> {}".format(variable, value) for variable, value in self.store.items())
-        return variables
-
->>>>>>> a35add0c
     def descend(self) -> 'UsedStore':
         for var in self.store.values():
             var.descend()
