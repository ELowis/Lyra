"""Inferrer for python statements.

Infers the types for the following expressions:
    - Assign(expr* targets, expr value)
    - AugAssign(expr target, operator op, expr value)
    - Return(expr? value)
    - Delete(expr* targets)
    - If(expr test, stmt* body, stmt* orelse)
    - While(expr test, stmt* body, stmt* orelse)
    - For(expr target, expr iter, stmt* body, stmt* orelse)
    - AsyncFor(expr target, expr iter, stmt* body, stmt* orelse)
    - With(withitem* items, stmt* body)
    - AsyncWith(withitem* items, stmt* body)
    - Try(stmt* body, excepthandler* handlers, stmt* orelse, stmt* finalbody)

    TODO:
    - Import(alias* names)
    - ImportFrom(identifier? module, alias* names, int? level)
    - Global(identifier* names)
    - Nonlocal(identifier* names)
"""

import ast
import frontend.expr_inferrer as expr
import frontend.z3_axioms as axioms
import frontend.z3_types as z3_types
import sys

from frontend.config import config as inference_config
from frontend.context import Context, AnnotatedFunction
from frontend.import_handler import ImportHandler


def _infer_one_target(target, context, solver):
    """
    Get the type of the left hand side of an assignment
    
    :param target: The target on the left hand side 
    :param context: The current context level
    :param solver: The SMT solver
    :return: the type of the target
    """
    if isinstance(target, ast.Name):
        if target.id in context.types_map:
            return context.get_type(target.id)
        else:
            target_type = solver.new_z3_const("assign")
            context.set_type(target.id, target_type)
            return target_type
    elif isinstance(target, ast.Tuple):
        args_types = []
        for elt in target.elts:
            args_types.append(_infer_one_target(elt, context, solver))
        return solver.z3_types.tuples[len(args_types)](*args_types)
    elif isinstance(target, ast.List):
        list_type = solver.new_z3_const("assign")
        for elt in target.elts:
            solver.add(list_type == _infer_one_target(elt, context, solver),
                       fail_message="List assignment in line {}".format(target.lineno))
        return solver.z3_types.list(list_type)
    target_type = expr.infer(target, context, solver)

    if isinstance(target, ast.Subscript):
        solver.add(axioms.subscript_assignment(expr.infer(target.value, context, solver), solver.z3_types),
                   fail_message="Subscript assignment in line {}".format(target.lineno))

    return target_type


# noinspection PyUnresolvedReferences
def _infer_assignment_target(target, context, value_type, solver):
    """Infer the type of a target in an assignment

    Attributes:
        target: the target whose type is to be inferred
        context: the current context level
        value_type: the type of the value assigned to the target

    Target cases:
        - Variable name. Ex: x = 1
        - Tuple. Ex: a, b = 1, "string"
        - List. Ex: [a, b] = [1, "string"]
        - Subscript. Ex: x[0] = 1, x[1 : 2] = [2,3], x["key"] = value
        - Compound: Ex: a, b[0], [c, d], e["key"] = 1, 2.0, [True, False], "value"
    """
    target_type = _infer_one_target(target, context, solver)
    solver.add(axioms.assignment(target_type, value_type, solver.z3_types),
               fail_message="Assignment in line {}".format(target.lineno))
    solver.optimize.add_soft(target_type == value_type)


def _is_type_var_declaration(node):
    return isinstance(node, ast.Call) and isinstance(node.func, ast.Name) and node.func.id == "TypeVar"


def _infer_assign(node, context, solver):
    """Infer the types of target variables in an assignment node."""

    if _is_type_var_declaration(node.value):
        solver.annotation_resolver.add_type_var(node.targets[0], node.value)
    else:
        for target in node.targets:
            _infer_assignment_target(target, context, expr.infer(node.value, context, solver), solver)

    return solver.z3_types.none


def _infer_augmented_assign(node, context, solver):
    """Infer the types for augmented assignments

    Examples:
        a += 5
        b[2] &= x
        c.x -= f(1, 2)
    """
    target_type = expr.infer(node.target, context, solver)
    value_type = expr.infer(node.value, context, solver)
    result_type = expr.binary_operation_type(target_type, node.op, value_type, node.lineno, solver)

    _infer_assignment_target(node.target, context, result_type, solver)

    return solver.z3_types.none


# noinspection PyUnresolvedReferences
def _delete_element(target, context, lineno, solver):
    """Remove (if needed) a target from the context

    Cases:
        - del var_name: remove its type mapping from the context directly.
        - del subscript:
                    * Tuple/String --> Immutable. Raise exception.
                    * List/Dict --> Do nothing to the context.
    """
    if isinstance(target, (ast.Tuple, ast.List)):  # Multiple deletions
        for elem in target.elts:
            _delete_element(elem, context, lineno, solver)
    elif isinstance(target, ast.Name):
        context.delete_type(target.id)
    elif isinstance(target, ast.Subscript):
        expr.infer(target, context, solver)
        indexed_type = expr.infer(target.value, context, solver)
        solver.add(axioms.delete_subscript(indexed_type, solver.z3_types),
                   fail_message="Deletion in line {}".format(lineno))
    elif isinstance(target, ast.Attribute):
        raise NotImplementedError("Attribute deletion is not supported.")


def _infer_delete(node, context, solver):
    """Remove (if needed) the type of the deleted items in the current context"""
    for target in node.targets:
        _delete_element(target, context, node.lineno, solver)

    return solver.z3_types.none


def _infer_body(body, context, lineno, solver):
    """Infer the type of a code block containing multiple statements"""
    body_type = solver.new_z3_const("body")
    if len(body) == 0:
        solver.add(body_type == solver.z3_types.none,
                   fail_message="Body type in line {}".format(lineno))
        return body_type
    stmts_types = []
    for stmt in body:
        stmt_type = infer(stmt, context, solver)
        stmts_types.append(stmt_type)
        solver.add(axioms.body(body_type, stmt_type, solver.z3_types),
                   fail_message="Body type in line {}".format(lineno))
        solver.optimize.add_soft(body_type == stmt_type)
    # The body type should be none if all statements have none type.
    solver.add(z3_types.Implies(z3_types.And([x == solver.z3_types.none for x in stmts_types]),
                                body_type == solver.z3_types.none),
               fail_message="Body type in line {}".format(lineno))

    return body_type


def _infer_control_flow(node, context, solver):
    """Infer the type(s) for an if/while/for statements block.

    Arguments:
        node: The AST node to be inferred
        context: the current context level
    Example:
        if (some_condition):
            ......
            return "some string"
        else:
            ......
            return 2.0

        type: super{String, Float}
    """
    body_context = Context(parent_context=context)
    else_context = Context(parent_context=context)

    body_type = _infer_body(node.body, body_context, node.lineno, solver)
    else_type = _infer_body(node.orelse, else_context, node.lineno, solver)

    # Re-assigning variables in the body branch
    for v in body_context.types_map:
        if context.has_variable(v):
            t1 = body_context.types_map[v]
            t2 = context.get_type(v)
            solver.add(t1 == t2,
                       fail_message="re-assigning in flow branching in line {}".format(node.lineno))

    # Re-assigning variables in the else branch
    for v in else_context.types_map:
        if context.has_variable(v):
            t1 = else_context.types_map[v]
            t2 = context.get_type(v)
            solver.add(t1 == t2,
                       fail_message="re-assigning in flow branching in line {}".format(node.lineno))

    # Take intersection of variables in both contexts
    for v in body_context.types_map:
        if v in else_context.types_map and not context.has_variable(v):
            var_type = solver.new_z3_const("branching_var")
            t1 = body_context.types_map[v]
            t2 = else_context.types_map[v]

            if inference_config["enforce_same_type_in_branches"]:
                branch_axioms = [t1 == var_type, t2 == var_type]
            else:
                branch_axioms = [solver.z3_types.subtype(t1, var_type), solver.z3_types.subtype(t2, var_type)]

            solver.add(branch_axioms,
                       fail_message="subtyping in flow branching in line {}".format(node.lineno))

            solver.optimize.add_soft(t1 == var_type)
            solver.optimize.add_soft(t2 == var_type)
            context.set_type(v, var_type)

    if hasattr(node, "test"):
        expr.infer(node.test, context, solver)

    result_type = solver.new_z3_const("control_flow")
    solver.add(axioms.control_flow(body_type, else_type, result_type, solver.z3_types),
               fail_message="Control flow in line {}".format(node.lineno))
    solver.optimize.add_soft(result_type == body_type)
    solver.optimize.add_soft(result_type == else_type)
    return result_type


def _infer_for(node, context, solver):
    """Infer the type for a for loop node

    Limitation:
        - The iterable can't be a tuple.
            For example: the following is not allowed:
                for x in (1, 2.0, "string"):
                    ....
    """
    iter_type = expr.infer(node.iter, context, solver)

    # Infer the target in the loop, inside the global context
    # Cases:
    # - Var name. Ex: for i in range(5)..
    # - Tuple. Ex: for (a,b) in [(1,"st"), (3,"st2")]..
    # - List. Ex: for [a,b] in [(1, "st"), (3, "st2")]..
    target_type = solver.new_z3_const("for_target")
    solver.add(axioms.for_loop(iter_type, target_type, solver.z3_types),
               fail_message="For loop in line {}".format(node.lineno))

    _infer_assignment_target(node.target, context, target_type, solver)

    return _infer_control_flow(node, context, solver)


def _infer_with(node, context, solver):
    """Infer the types for a with block"""
    for item in node.items:
        if item.optional_vars:
            item_type = expr.infer(item.context_expr, context, solver)
            _infer_assignment_target(item.optional_vars, context, item_type, solver)

    return _infer_body(node.body, context, node.lineno, solver)


def _infer_try(node, context, solver):
    """Infer the types for a try/except/else block"""
    result_type = solver.new_z3_const("try")

    body_type = _infer_body(node.body, context, node.lineno, solver)
    else_type = _infer_body(node.orelse, context, node.lineno, solver)
    final_type = _infer_body(node.finalbody, context, node.lineno, solver)

    solver.add(axioms.try_except(body_type, else_type, final_type, result_type, solver.z3_types),
               fail_message="Try/Except block in line {}".format(node.lineno))
    solver.optimize.add_soft(result_type == body_type)
    solver.optimize.add_soft(result_type == else_type)
    solver.optimize.add_soft(result_type == final_type)

    # TODO: Infer exception handlers as classes

    for handler in node.handlers:
        handler_body_type = _infer_body(handler.body, context, handler.lineno, solver)
        solver.add(solver.z3_types.subtype(handler_body_type, result_type),
                   fail_message="Exception handler in line {}".format(handler.lineno))

    return result_type


def _init_func_context(args, context, solver):
    """Initialize the local function scope, and the arguments types"""
    local_context = Context(parent_context=context)

    # TODO starred args

    args_types = ()
    for arg in args:
        if arg.annotation:
            arg_type = solver.resolve_annotation(arg.annotation)
        else:
            arg_type = solver.new_z3_const("func_arg")
        local_context.set_type(arg.arg, arg_type)
        args_types = args_types + (arg_type,)

    return local_context, args_types


def _infer_args_defaults(args_types, defaults, context, solver):
    """Infer the default values of function arguments (if any)
    
    :param args_types: Z3 constants for arguments types
    :param defaults: AST nodes for default values of arguments
    :param context: The parent of the function context
    :param solver: The inference Z3 solver
    
    
    A default array of length `n` represents the default values of the last `n` arguments
    """
    for i, default in enumerate(defaults):
        arg_idx = i + len(args_types) - len(defaults)  # The defaults array correspond to the last arguments
        default_type = expr.infer(default, context, solver)
        solver.add(solver.z3_types.subtype(default_type, args_types[arg_idx]),
                   fail_message="Function default argument in line {}".format(defaults[i].lineno))
        solver.optimize.add_soft(default_type == args_types[arg_idx])


def is_annotated(node):
    """Check the arguments and return are annotated in a function definition"""
    if not node.returns:
        return False
    for arg in node.args.args:
        if not arg.annotation:
            return False
    return True


def is_stub(node):
    """Check if the function is a stub definition:
    
    For the function to be a stub, it should be fully annotated and should have no body.
    The body should be a single `Pass` statement with optional docstring.
    """
    if not is_annotated(node):
        return False

    return ((len(node.body) == 1 and isinstance(node.body[0], ast.Pass))
            or (len(node.body) == 2 and isinstance(node.body[0], ast.Expr) and isinstance(node.body[1], ast.Pass)))


def has_type_var(node, solver):
    """Check if the function definition has a generic type variable annotation
    
    Inspect all the nodes of the type annotations and look for relevant generic type vars
    """
    found_type_var = False

    # Get annotations of args and return in one list
    all_annotations = []
    if node.returns:
        all_annotations.append(node.returns)

    for arg in node.args.args:
        if arg.annotation:
            all_annotations.append(arg.annotation)

    # check if any annotation has a type variable
    for annotation in all_annotations:
        if found_type_var:
            break
        # walk over all nodes because the type variable might be deep inside.
        # example: Tuple[List[str], Dict[T, str]]
        all_annotation_nodes = list(ast.walk(annotation))
        for n in all_annotation_nodes:
            # check all nodes which are instance of ast.Name; they are the only candidates for type vars
            if isinstance(n, ast.Name) and n.id in solver.annotation_resolver.type_var_poss:
                found_type_var = True
                break
    if found_type_var:
        if len(all_annotations) < len(node.args.args) + 1:
            raise TypeError("Function {} in line {} containing type variables should be fully annotated."
                            .format(node.name, node.lineno))

    return found_type_var


def _infer_func_def(node, context, solver):
    """Infer the type for a function definition"""
    if is_stub(node) or has_type_var(node, solver):
        return_annotation = node.returns
        args_annotations = []
        for arg in node.args.args:
            args_annotations.append(arg.annotation)
        if hasattr(node, "method_type"):  # check if the node contains the manually added method flag
            if node.method_type not in context.builtin_methods:
                context.builtin_methods[node.method_type] = {}
            context.builtin_methods[node.method_type][node.name] = AnnotatedFunction(args_annotations,
                                                                                     return_annotation)
        else:
            context.set_type(node.name, AnnotatedFunction(args_annotations, return_annotation))
        return

    func_context, args_types = _init_func_context(node.args.args, context, solver)
    result_type = solver.new_z3_const("func")
    context.set_type(node.name, result_type)

    if hasattr(node.args, "defaults"):
        # Use the default args to infer the function parameters
        _infer_args_defaults(args_types, node.args.defaults, context, solver)
        defaults_len = len(node.args.defaults)
    else:
        defaults_len = 0

    if node.returns:
        return_type = solver.resolve_annotation(node.returns)
<<<<<<< HEAD
        if inference_config["ignore_fully_annotated_function"] and is_annotated(node):
=======
        if ((len(node.body) == 1 and isinstance(node.body[0], ast.Pass))
                or (len(node.body) == 2 and isinstance(node.body[0], ast.Expr) and isinstance(node.body[1], ast.Pass))):
            # Stub function
>>>>>>> 9001509e
            body_type = return_type
        else:
            body_type = _infer_body(node.body, func_context, node.lineno, solver)
        solver.add(body_type == return_type,
                   fail_message="Return type annotation in line {}".format(node.lineno))
    else:
        body_type = _infer_body(node.body, func_context, node.lineno, solver)

    func_type = solver.z3_types.funcs[len(args_types)]((defaults_len,) + args_types + (body_type,))
    solver.add(result_type == func_type,
               fail_message="Function definition in line {}".format(node.lineno))


def _infer_class_def(node, context, solver):
    class_context = Context(parent_context=context)
    result_type = solver.new_z3_const("class_type")
    solver.z3_types.all_types[node.name] = result_type

    for stmt in node.body:
        infer(stmt, class_context, solver)

    class_attrs = solver.z3_types.instance_attributes[node.name]
    instance_type = solver.z3_types.classes[node.name]

    for attr in class_context.types_map:
        solver.add(class_attrs[attr] == class_context.types_map[attr],
                   fail_message="Class attribute in {}".format(node.lineno))
    class_type = solver.z3_types.type(instance_type)
    solver.add(result_type == class_type, fail_message="Class definition in line {}".format(node.lineno))
    context.set_type(node.name, result_type)


def _infer_import(node, context, solver):
    """Infer the imported module in normal import statement
    
    The imported modules can be used with direct module access only.
    Which means, re-assigning the module to a variable or passing it as a function arg is not supported.
    
    For example, the following is not possible:
        - import X
          x = X
          
        - import X
          f(X)
          
    The importing supports deep module access. For example, the following is supported.
    
    >> A.py
    x = 1
    
    >> B.py
    import A
    
    >> C.py
    import B
    
    print(B.A.x)
    """
    for name in node.names:
        import_context = ImportHandler.infer_import(name.name, solver.config.base_folder, infer, solver)

        if name.asname:
            # import X as Y
            module_name = name.asname
        else:
            module_name = name.name

        # Store the module context in the current context.
        context.set_type(module_name, import_context)

    return solver.z3_types.none


def _infer_import_from(node, context, solver):
    """Infer the imported module in an `import from` statement"""
    if node.module == "typing":
        # FIXME ignore typing module for now, so as not to break type variables
        # Remove after implementing stub for typing and built-in importing
        return solver.z3_types.none
    import_context = ImportHandler.infer_import(node.module, solver.config.base_folder, infer, solver)

    if len(node.names) == 1 and node.names[0].name == "*":
        # import all module elements
        for v in import_context.types_map:
            context.set_type(v, import_context.get_type(v))
    else:
        # Import only stated names
        for name in node.names:
            elt_name = name.name
            if name.asname:
                elt_name = name.asname
            if name.name not in import_context.types_map:
                raise ImportError("Cannot import name {}".format(name.name))
            context.set_type(elt_name, import_context.get_type(name.name))

    return solver.z3_types.none


def infer(node, context, solver):
    if isinstance(node, ast.Assign):
        return _infer_assign(node, context, solver)
    elif isinstance(node, ast.AugAssign):
        return _infer_augmented_assign(node, context, solver)
    elif isinstance(node, ast.Return):
        return expr.infer(node.value, context, solver)
    elif isinstance(node, ast.Delete):
        return _infer_delete(node, context, solver)
    elif isinstance(node, (ast.If, ast.While)):
        return _infer_control_flow(node, context, solver)
    elif isinstance(node, ast.For):
        return _infer_for(node, context, solver)
    elif sys.version_info[0] >= 3 and sys.version_info[1] >= 5 and isinstance(node, ast.AsyncFor):
        # AsyncFor is introduced in Python 3.5
        return _infer_for(node, context, solver)
    elif isinstance(node, ast.With):
        return _infer_with(node, context, solver)
    elif sys.version_info[0] >= 3 and sys.version_info[1] >= 5 and isinstance(node, ast.AsyncWith):
        # AsyncWith is introduced in Python 3.5
        return _infer_with(node, context, solver)
    elif isinstance(node, ast.Try):
        return _infer_try(node, context, solver)
    elif isinstance(node, ast.FunctionDef):
        return _infer_func_def(node, context, solver)
    elif isinstance(node, ast.ClassDef):
        return _infer_class_def(node, context, solver)
    elif isinstance(node, ast.Expr):
        expr.infer(node.value, context, solver)
    elif isinstance(node, ast.Import):
        return _infer_import(node, context, solver)
    elif isinstance(node, ast.ImportFrom):
        return _infer_import_from(node, context, solver)
    return solver.z3_types.none<|MERGE_RESOLUTION|>--- conflicted
+++ resolved
@@ -428,13 +428,7 @@
 
     if node.returns:
         return_type = solver.resolve_annotation(node.returns)
-<<<<<<< HEAD
         if inference_config["ignore_fully_annotated_function"] and is_annotated(node):
-=======
-        if ((len(node.body) == 1 and isinstance(node.body[0], ast.Pass))
-                or (len(node.body) == 2 and isinstance(node.body[0], ast.Expr) and isinstance(node.body[1], ast.Pass))):
-            # Stub function
->>>>>>> 9001509e
             body_type = return_type
         else:
             body_type = _infer_body(node.body, func_context, node.lineno, solver)
