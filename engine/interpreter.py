--- conflicted
+++ resolved
@@ -1,8 +1,4 @@
-<<<<<<< HEAD
-from abc import abstractmethod, ABCMeta
-=======
 from abc import ABCMeta, abstractmethod
->>>>>>> 2b27d0be
 from abstract_domains.state import State
 from core.cfg import ControlFlowGraph
 from engine.result import AnalysisResult
